# -*- coding: utf-8 -*-

# This file is part of Argos.
#
# Argos is free software: you can redistribute it and/or modify
# it under the terms of the GNU General Public License as published by
# the Free Software Foundation, either version 3 of the License, or
# (at your option) any later version.
#
# Argos is distributed in the hope that it will be useful,
# but WITHOUT ANY WARRANTY; without even the implied warranty of
# MERCHANTABILITY or FITNESS FOR A PARTICULAR PURPOSE.  See the
# GNU General Public License for more details.
#
# You should have received a copy of the GNU General Public License
# along with Argos. If not, see <http://www.gnu.org/licenses/>.

""" Version and other info for this program
"""
import sys, logging, platform

from libargos.info import DEBUGGING, DEFAULT_PROFILE
from libargos.inspector.registry import InspectorRegistry, DEFAULT_INSPECTOR
from libargos.qt import QtCore, QtSlot
from libargos.qt.misc import removeSettingsGroup, handleException, initQApplication
from libargos.qt.registry import GRP_REGISTRY, nameToIdentifier
from libargos.repo.repotreemodel import RepoTreeModel
from libargos.repo.registry import globalRtiRegistry
from libargos.repo.testdata import createArgosTestData
from libargos.utils.misc import string_to_identifier
from libargos.widgets.mainwindow import MainWindow, UpdateReason

logger = logging.getLogger(__name__)


def browse(fileNames=None,
           inspectorFullName=None,
           select=None,
           profile=DEFAULT_PROFILE,
           resetProfile=False,      # TODO: should probably be moved to the main program
           resetAllProfiles=False,  # TODO: should probably be moved to the main program
           resetRegistry=False):    # TODO: should probably be moved to the main program
    """ Opens the main window(s) for the persistent settings of the given profile,
        and executes the application.

        :param fileNames: List of file names that will be added to the repository
        :param inspectorFullName: The full path name of the inspector that will be loaded
        :param select: a path of the repository item that will selected at start up.
        :param profile: the name of the profile that will be loaded
        :param resetProfile: if True, the profile will be reset to it standard settings.
        :param resetAllProfiles: if True, all profiles will be reset to it standard settings.
        :param resetRegistry: if True, the registry will be reset to it standard settings.
        :return:
    """
    #if DEBUGGING: # TODO temporary
    #    _gcMon = createGcMonitor()

    # Create
    argosApp = ArgosApplication()

    if resetProfile:
        argosApp.deleteProfile(profile)
    if resetAllProfiles:
        argosApp.deleteAllProfiles()
    if resetRegistry:
        argosApp.deleteRegistries()

    # Must be called before opening the files so that file formats are auto-detected.
    argosApp.loadOrInitRegistries()

    # Load data in common repository before windows are created.
    argosApp.loadFiles(fileNames)
    if DEBUGGING:
        argosApp.repo.insertItem(createArgosTestData())

    # Create windows for this profile.
    argosApp.loadProfile(profile=profile, inspectorFullName=inspectorFullName)

    if select:
        for mainWindow in argosApp.mainWindows:
            mainWindow.trySelectRtiByPath(select)


    return argosApp.execute()


<<<<<<< HEAD
=======
def __addTestData(argosApp):
    """ Temporary function to add test data
    """
    import numpy as np
    import numpy.ma as ma
    from decimal import Decimal
    from libargos.repo.memoryrtis import MappingRti
    myDict = {}
    myDict['name'] = 'Pac Man'
    myDict['age'] = 34
    myDict['ghosts'] = ['Inky', 'Blinky', 'Pinky', 'Clyde']
    myDict['numbers'] = {'int': 5, 'float': -6.6, 'large float': 7e77,
                         '-inf': np.NINF, 'nan': np.nan, 'complex': 8-9j, 'decimal': Decimal(4.444)}
    myDict['array'] = np.arange(240).reshape(8, 30).transpose()

    masked_array = ma.arange(2400, dtype=np.int16).reshape(60, 40)
    masked_array[:, 0:7] = ma.masked
    masked_array[15:45, 10:17] = ma.masked
    myDict['array_masked'] = masked_array

    nan_array = np.arange(2400, dtype=np.float16).reshape(60, 40)
    nan_array[:, 0:7] = np.nan
    nan_array[15:45, 10:17] = np.nan
    myDict['array_with_nans'] = nan_array

    inf_array = np.arange(2400, dtype=np.float16).reshape(60, 40)
    inf_array[:, 0:7] = np.inf
    inf_array[15:45, 10:17] = np.NINF
    myDict['array_with_infs'] = inf_array

    myDict['structured_arr1'] = np.array([(1,2.,'Hello'), (2,3.,"World")],
                                          dtype=[('foo', 'i4'),('bar', 'f4'), ('baz', 'S10')])

    myDict['structured_arr2'] = np.array([(1.5,2.5,(1.0,2.0)),(3.,4.,(4.,5.)),(1.,3.,(2.,6.))],
                                         dtype=[('x','f4'),('y',np.float32),('value','f4',(2,2))])
    myDict['structured_arr3'] = np.array([(1.5,2.5,(2.0, )),(3.,4.,(5., )),(1.,3.,(2.,))],
                                         dtype=[('1st','f4'),('2nd',np.float32),('3rd','f4',(2,))])
    myDict['subDict'] = {'mean': np.ones(111), 'stddev': np.zeros(111, dtype=np.uint16)}

    myDict['numpy string array']  = np.array(['Yackity', 'Smackity'])
    myDict['numpy unicode array'] = np.array(['Table', u'ταБЬℓσ'])
    myDict['byte array'] = bytearray(range(256))
    myDict['bytes'] = bytes(bytearray(range(0, 256)))

    mappingRti = MappingRti(myDict, nodeName="myDict", fileName='')
    argosApp.repo.insertItem(mappingRti)
>>>>>>> c0b653e1


class ArgosApplication(object):
    """ The application singleton which holds global state.
    """
    def __init__(self, setExceptHook=True):
        """ Constructor

            :param setExceptHook: Sets the global sys.except hook so that Qt shows a dialog box
                when an exception is raised.

                In debugging mode, the program will just quit in case of an exception. This is
                standard Python behavior but PyQt and PySide swallow exceptions by default (only a
                log message is displayed). The practice of swallowing exceptions fosters bad
                programming IHMO as it is easy to miss errors. I strongly recommend that you set
                the setExceptHook to True.
        """
        # Call initQtGuiApplicationInstance() so that the users can call libargos.browse without
        # having to call it themselves.
        self._qApplication = initQApplication()

        if setExceptHook:
            logger.debug("Setting sys.excepthook to Argos exception handling")
            sys.excepthook = handleException

        #self.qApplication.focusChanged.connect(self.focusChanged) # for debugging

        self._repo = RepoTreeModel()
        self._rtiRegistry = globalRtiRegistry()
        self._inspectorRegistry = InspectorRegistry()

        self._profile = ''
        self._mainWindows = []
        self._settingsSaved = False  # boolean to prevent saving settings twice

        self.qApplication.lastWindowClosed.connect(self.quit)

        # Call setup when the event loop starts.
        QtCore.QTimer.singleShot(0, self.setup)


    def setup(self):
        """ Called once directly after the event loop starts.
        """
        logger.debug("ArgosApplication.setup called")

        # Raising all window because in OS-X window 0 is not shown.
        #self.raiseAllWindows()
        # activateWindow also solves the issue but doesn't work with the --inspector option.
        self.mainWindows[0].activateWindow()


    @property
    def qApplication(self):
        """ Returns the QApplication object. Equivalent to QtGui.qApp.
        """
        return self._qApplication

    @property
    def repo(self):
        """ Returns the global repository
        """
        return self._repo

    @property
    def rtiRegistry(self):
        """ Returns the repository tree item (rti) registry
        """
        return self._rtiRegistry

    @property
    def inspectorRegistry(self):
        """ Returns the repository tree item (rti) registry
        """
        return self._inspectorRegistry

    @property
    def profile(self):
        """ Persistent settings are associated to a profile. This allows users to save the
            program state for several usage profiles.
            Profile settings are case insensitive.
        """
        return self._profile

    def focusChanged(self, old, now):
        """ Is called when the focus changes. Useful for debugging.
        """
        logger.debug("Focus changed from {} to {}".format(old, now))


    @property
    def mainWindows(self):
        """ Returns the list of MainWindows. For read-only purposes only.
        """
        return self._mainWindows


    def deleteRegistries(self):
        """ Deletes all registry information from the persistent store.
        """
        removeSettingsGroup(GRP_REGISTRY)


    def loadOrInitRegistries(self):
        """ Reads the registry persistent program settings
        """
        self.inspectorRegistry.loadOrInitSettings()
        self.rtiRegistry.loadOrInitSettings()


#    def saveRegistries(self):
#        """ Writes the view settings to the persistent store
#        """
#        self.rtiRegistry.saveSettings(self.GRP_REGISTRY_RTI)
#        self.inspectorRegistry.saveSettings(self.GRP_REGISTRY_INSPECTORS)


    def _profileGroupName(self, profile):
        """ Returns the name of the QSetting group for this profile.
            Converts to lower case and removes whitespace, interpunction, etc.
            Prepends _debug_ if the debugging flag is set
        """
        profGroupName = '_debug_' if DEBUGGING else ''
        profGroupName += string_to_identifier(profile)
        return profGroupName


    def deleteProfile(self, profile):
        """ Removes a profile from the persistent settings
        """
        profGroupName = self._profileGroupName(profile)
        logger.debug("Resetting profile settings: {}".format(profGroupName))
        settings = QtCore.QSettings()
        settings.remove(profGroupName)


    def deleteAllProfiles(self):
        """ Returns a list of all profiles
        """
        settings = QtCore.QSettings()
        for profGroupName in QtCore.QSettings().childGroups():
            settings.remove(profGroupName)


    def loadProfile(self, profile, inspectorFullName=None):
        """ Reads the persistent program settings for the current profile.

            If inspectorFullName is given, a window with this inspector will be created if it wasn't
            already created in the profile. All windows with this inspector will be raised.
        """
        settings = QtCore.QSettings()
        logger.info("Reading profile {!r} from: {}".format(profile, settings.fileName()))

        self._profile = profile
        profGroupName = self._profileGroupName(profile)

        # Instantiate windows from groups
        settings.beginGroup(profGroupName)
        try:
            for windowGroupName in settings.childGroups():
                if windowGroupName.startswith('window'):
                    settings.beginGroup(windowGroupName)
                    try:
                        self.addNewMainWindow(settings=settings)
                    finally:
                        settings.endGroup()
        finally:
            settings.endGroup()

        if inspectorFullName is not None:
            windows = [win for win in self._mainWindows
                       if win.inspectorFullName == inspectorFullName]
            if len(windows) == 0:
                logger.info("Creating window for inspector: {!r}".format(inspectorFullName))
                try:
                    win = self.addNewMainWindow(inspectorFullName=inspectorFullName)
                except KeyError:
                    logger.warn("No inspector found with ID: {}".format(inspectorFullName))
            else:
                for win in windows:
                    win.raise_()

        if len(self.mainWindows) == 0:
            logger.info("No open windows in profile (creating one).")
            #self.addNewMainWindow(inspectorFullName='Qt/Table')
            self.addNewMainWindow(inspectorFullName=DEFAULT_INSPECTOR)



    def saveProfile(self):
        """ Writes the current profile settings to the persistent store
        """
        if not self.profile:
            logger.warning("No profile defined (no settings saved)")
            return

        settings = QtCore.QSettings()
        logger.debug("Writing settings to: {}".format(settings.fileName()))

        profGroupName = self._profileGroupName(self.profile)
        settings.remove(profGroupName) # start with a clean slate

        assert self.mainWindows, "no main windows found"
        settings.beginGroup(profGroupName)
        try:
            for winNr, mainWindow in enumerate(self.mainWindows):
                settings.beginGroup("window-{:02d}".format(winNr))
                try:
                    mainWindow.saveProfile(settings)
                finally:
                    settings.endGroup()
        finally:
            settings.endGroup()


    def saveSettings(self):
        """ Saves the persistent settings. Only saves the profile.
        """
        try:
            self.saveProfile()
        except Exception as ex:
            # Continue, even if saving the settings fails.
            logger.warn(ex)
            if DEBUGGING:
                raise
        finally:
            self._settingsSaved = True


    def saveSettingsIfNeeded(self):
        """ Writes the persistent settings of this profile is this is the last window and
            the settings have not yet been saved.
        """
        if not self._settingsSaved and len(self.mainWindows) <= 1:
            self.saveSettings()


    def loadFiles(self, fileNames, rtiClass=None):
        """ Loads files into the repository as repo tree items of class rtiClass.
            Auto-detects using the extensions when rtiClass is None
        """
        for fileName in fileNames:
            self.repo.loadFile(fileName, rtiClass=rtiClass)


    @QtSlot()
    def addNewMainWindow(self, settings=None, inspectorFullName=None):
        """ Creates and shows a new MainWindow.

            If inspectorFullName is set, it will set the identifier from that name.
            If the inspector identifier is not found in the registry, a KeyError is raised.
        """
        mainWindow = MainWindow(self)
        self.mainWindows.append(mainWindow)

        if settings:
            mainWindow.readViewSettings(settings)

        if inspectorFullName:
            inspectorId = nameToIdentifier(inspectorFullName)
            mainWindow.setInspectorById(inspectorId)

        mainWindow.getInspectorActionById(mainWindow.inspectorId).setChecked(True)
        mainWindow.drawInspectorContents(reason=UpdateReason.NEW_MAIN_WINDOW)
        mainWindow.show()


        if sys.platform.startswith('darwin'):
            # Calling raise before the QApplication.exec_ only shows the last window
            # that was added. Therefore we also call activeWindow. However, this may not
            # always be desirable. TODO: make optional?
            mainWindow.raise_()
            pass

        return mainWindow


    def removeMainWindow(self, mainWindow):
        """ Removes the mainWindow from the list of windows. Saves the settings
        """
        logger.debug("removeMainWindow called")
        self.mainWindows.remove(mainWindow)


    def raiseAllWindows(self):
        """ Raises all application windows.
        """
        logger.debug("raiseAllWindows called")
        for mainWindow in self.mainWindows:
            logger.debug("Raising {}".format(mainWindow._instanceNr))
            mainWindow.raise_()


    def closeAllWindows(self):
        """ Closes all windows. Save windows state to persistent settings before closing them.
        """
        self.saveSettings()
        logger.debug("ArgosApplication: Closing all windows")
        self.qApplication.closeAllWindows()


    def quit(self):
        """ Quits the application (called when the last window is closed)
        """
        logger.debug("ArgosApplication.quit called")
        assert len(self.mainWindows) == 0, \
            "Bug: still {} windows present at application quit!".format(len(self.mainWindows))
        self.qApplication.quit()


    def execute(self):
        """ Executes all main windows by starting the Qt main application
        """
        logger.info("Starting Argos event loop...")
        exitCode = self.qApplication.exec_()
        logger.info("Argos event loop finished with exit code: {}".format(exitCode))
        return exitCode
<|MERGE_RESOLUTION|>--- conflicted
+++ resolved
@@ -84,56 +84,6 @@
     return argosApp.execute()
 
 
-<<<<<<< HEAD
-=======
-def __addTestData(argosApp):
-    """ Temporary function to add test data
-    """
-    import numpy as np
-    import numpy.ma as ma
-    from decimal import Decimal
-    from libargos.repo.memoryrtis import MappingRti
-    myDict = {}
-    myDict['name'] = 'Pac Man'
-    myDict['age'] = 34
-    myDict['ghosts'] = ['Inky', 'Blinky', 'Pinky', 'Clyde']
-    myDict['numbers'] = {'int': 5, 'float': -6.6, 'large float': 7e77,
-                         '-inf': np.NINF, 'nan': np.nan, 'complex': 8-9j, 'decimal': Decimal(4.444)}
-    myDict['array'] = np.arange(240).reshape(8, 30).transpose()
-
-    masked_array = ma.arange(2400, dtype=np.int16).reshape(60, 40)
-    masked_array[:, 0:7] = ma.masked
-    masked_array[15:45, 10:17] = ma.masked
-    myDict['array_masked'] = masked_array
-
-    nan_array = np.arange(2400, dtype=np.float16).reshape(60, 40)
-    nan_array[:, 0:7] = np.nan
-    nan_array[15:45, 10:17] = np.nan
-    myDict['array_with_nans'] = nan_array
-
-    inf_array = np.arange(2400, dtype=np.float16).reshape(60, 40)
-    inf_array[:, 0:7] = np.inf
-    inf_array[15:45, 10:17] = np.NINF
-    myDict['array_with_infs'] = inf_array
-
-    myDict['structured_arr1'] = np.array([(1,2.,'Hello'), (2,3.,"World")],
-                                          dtype=[('foo', 'i4'),('bar', 'f4'), ('baz', 'S10')])
-
-    myDict['structured_arr2'] = np.array([(1.5,2.5,(1.0,2.0)),(3.,4.,(4.,5.)),(1.,3.,(2.,6.))],
-                                         dtype=[('x','f4'),('y',np.float32),('value','f4',(2,2))])
-    myDict['structured_arr3'] = np.array([(1.5,2.5,(2.0, )),(3.,4.,(5., )),(1.,3.,(2.,))],
-                                         dtype=[('1st','f4'),('2nd',np.float32),('3rd','f4',(2,))])
-    myDict['subDict'] = {'mean': np.ones(111), 'stddev': np.zeros(111, dtype=np.uint16)}
-
-    myDict['numpy string array']  = np.array(['Yackity', 'Smackity'])
-    myDict['numpy unicode array'] = np.array(['Table', u'ταБЬℓσ'])
-    myDict['byte array'] = bytearray(range(256))
-    myDict['bytes'] = bytes(bytearray(range(0, 256)))
-
-    mappingRti = MappingRti(myDict, nodeName="myDict", fileName='')
-    argosApp.repo.insertItem(mappingRti)
->>>>>>> c0b653e1
-
 
 class ArgosApplication(object):
     """ The application singleton which holds global state.
