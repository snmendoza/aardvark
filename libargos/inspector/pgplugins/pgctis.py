--- conflicted
+++ resolved
@@ -255,31 +255,8 @@
     def drawTarget(self):
         """ Draws the applicable elements in the target this config is linked to
         """
-<<<<<<< HEAD
         for childItem in self.childItems:
             childItem.drawTarget()
-=======
-        super(PgIndependendAxisCti, self).__init__(nodeName, viewBox, axisNumber)
-        self.axisName = axisName
-        labelCti = ChoiceCti('label', 0, editable=True,
-                             configValues=["{{{}-dim}}".format(axisName)])
-        self.insertChild(labelCti, position=0)
-
-
-class PgDependendAxisCti(PgAxisCti):
-    """ Configuration tree item for a plot axis showing a dependend variable
-    """
-    def __init__(self, nodeName, viewBox, axisNumber, axisName):
-        """ Constructor
-        """
-        super(PgDependendAxisCti, self).__init__(nodeName, viewBox, axisNumber)
-        self.axisName = axisName
-        labelCti = ChoiceCti('label', 1, editable=True,
-                             configValues=["{name}", "{name} {unit}",
-                                           "{path}", "{path} {unit}", "{raw-unit}"])
-        self.insertChild(labelCti, position=0)
->>>>>>> 98a32372
-
 
 
 class PgPlotItemCti(GroupCti):
