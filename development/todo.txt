
Argos philosophy:
    -   Argos is a reader, not a writer.
        It opens all files read-only. No modification will ever be performed on a data file.
    -   Argos is single threaded to keep it simple.
    -   Argos shall remain a stand-alone tool and not become a part of other projects such as
        IPython or Spyder.

    PyQtGraph:
        - Mouse buttons
        - Zoom buttons
        - ExceptHook
        - Handle Nans
        - Handle masked arrays
        - Warning QApplication created before...


TODO short term:

    New Features
    ------------

        quickview tab

        PgColorBar must be extendable at one side (bottom or top of the range)

        chunks in properties tab

    Think about it
    --------------
        Zoom is reset when changing RGB in image (and other RTIs)

        -o/--open so that files after this command line option are opened.
            Can probably replace the -s option
            What happens if files occur twice when opening them?

        Reset range when a variable with a new unit/abcissa is selected?
            Hard to determine the new unit and dimensions.
            Change if unit is new or combox dim is new.
            Keep collector state (comboboxes, when the dimensions of the new RTI are the same as of the old)
<<<<<<< HEAD
            Aparently the color scan is not reset between changes.
                Test with grib\NLDAS_FOR0125_H.A20050803.2300.001.nc
=======
            Test with tata cube.h5
>>>>>>> 883438a9

        Better color for rectangle zoom

        Good message when no data is plotted. (/argos/ucar/IMAGE0002.nc/auditTrail)

        Is is possible to do interpolation in image scan so that lines in \spectral\cube.h5\intensities are visible?

        Better probe labels. Use dimension names in probe name. E.g. myvalue = 5.22 @ pos (dim-1, dim-2) = (13, 4)

        Sliders next to spin boxes in collector.

        Hamburger menu button in table headers to show/hide rows? Zebra striping?
        The problem is that the currently selected RTI is poorly visible when the data tree loses focus. Fix with CSS?


    Bugs and issues
    ---------------

        Warning on pgctis.py:381  : WARNING : New target range is not finite. Plot range not updated --> info

        Fixed font size in tables and trees so that windows10 with two monitors works. (setFixedPitch)

        Waarom doet autorange het niet in rigolscan_partial?

        HDF5 dataset with dimensions of size 0

        WavFileRti._closeResources doesn't reset attribute correctly. Fix and check in other classes

        Closing an RTI redraws all RTIs below it, which is ugly. Simply collapsing them does not.

        When starting Argos (installed with pip -e (on my Windows laptop)) it can't be started from outside it's conda environment.
        E.g. starting from a regular cmd shell gives.

            C:\Users\Kenter>C:\Users\Kenter\Miniconda3\envs\argosdev\Scripts\argos.exe
            Traceback (most recent call last):
              File "C:\Users\Kenter\Miniconda3\envs\argosdev\Scripts\argos-script.py", line 33, in <module>
                sys.exit(load_entry_point('argos', 'console_scripts', 'argos')())
              File "C:\Users\Kenter\Miniconda3\envs\argosdev\Scripts\argos-script.py", line 25, in importlib_load_entry_point
                return next(matches).load()
              File "C:\Users\Kenter\Miniconda3\envs\argosdev\lib\importlib\metadata.py", line 77, in load
                module = import_module(match.group('module'))
              File "C:\Users\Kenter\Miniconda3\envs\argosdev\lib\importlib\__init__.py", line 127, in import_module
                return _bootstrap._gcd_import(name[level:], package, level)
              File "<frozen importlib._bootstrap>", line 1014, in _gcd_import
              File "<frozen importlib._bootstrap>", line 991, in _find_and_load
              File "<frozen importlib._bootstrap>", line 975, in _find_and_load_unlocked
              File "<frozen importlib._bootstrap>", line 671, in _load_unlocked
              File "<frozen importlib._bootstrap_external>", line 783, in exec_module
              File "<frozen importlib._bootstrap>", line 219, in _call_with_frames_removed
              File "c:\users\kenter\documents\src\argos\argos\main.py", line 37, in <module>
                from argos.widgets.misc import setApplicationQtStyle, setApplicationStyleSheet
              File "c:\users\kenter\documents\src\argos\argos\widgets\misc.py", line 25, in <module>
                from argos.qt import QtWidgets
              File "c:\users\kenter\documents\src\argos\argos\qt\__init__.py", line 23, in <module>
                from argos.qt.bindings import Qt, QUrl, QtCore, QtGui, QtWidgets, QtSvg, QtSignal, QtSlot
              File "c:\users\kenter\documents\src\argos\argos\qt\bindings.py", line 43, in <module>
                import PyQt5
              File "C:\Users\Kenter\Miniconda3\envs\argosdev\lib\site-packages\PyQt5\__init__.py", line 41, in <module>
                find_qt()
              File "C:\Users\Kenter\Miniconda3\envs\argosdev\lib\site-packages\PyQt5\__init__.py", line 33, in find_qt
                raise ImportError("unable to find Qt5Core.dll on PATH")
            ImportError: unable to find Qt5Core.dll on PATH

        Also, installing with python setup.py install gives
                FileNotFoundError: [Errno 2] No such file or directory: 'C:\\Users\\Kenter\\Miniconda3\\envs\\argosdev\\Lib\\site-packages\\argos-0.3.0rc2-py3.8.egg\\argos\\utils\\default_logging.json'

        See:
            #https://stackoverflow.com/questions/42025173/best-way-to-execute-a-python-script-in-a-given-conda-environment
            conda_env = os.environ.get('CONDA_DEFAULT_ENV')
            print("Conda environment: {}".format(conda_env))
            assert conda_env == 'narf'


    Cleanup and release
    -------------------

        Consistent use of capitals in table headers.

        check if mid & long term todos are still needed

        all log.warn -> log.warning

        remove obsolete todo's in code.

        check plugin descriptions / docstrings



TODO mid term:

    Exporter to PNG

    Automated testing (check AppVeyor, Azure Pipelines, CircleCI and TravisCI)

<<<<<<< HEAD
=======
    Create HDF5 test data from: https://portal.hdfgroup.org/display/HDF5/Other+Examples

>>>>>>> 883438a9
    Make Rti.isFileFileFormat that opens a file and check if the RTI supports this.
        Call this only for RTIs that are visible in the tree (e.g. when the icons is queried by the model.
        Make an RTI that serves as a placeholder and shows name. This way large directories can opened quickly
        but only visible files are opened and checked.

    Split screen for inspectors/config

    Histogram / statistics inspector.

    Look at QSizePolicy::setControlType

    Default outlier percentage op 0.1%?

	Interaction in IPython
	(auto)refresh

    Consider getting rid of fake dimensions in getSlicedArray because it fails with masked arrays with fill values.
        /argos/trop/2015_03_16T16_32_16_MonA/after_dccorr_l1bavg/trl1brb8g.lx.nc/BAND8/
            ICID_30683_GROUP_00001/INSTRUMENT/housekeeping_data
        The less we do there, the less chance an error occurs.

    Editable defaults in config tree.

    Test ExdirFieldRti



    Bugs and issues
    ---------------

        What if the H5 only has a dimension label? 2020-10-04. What is this?

        What if they have multiple dimension scales?
            /argos/mini_scanner_output/multiple_dimension_scales.h5


TODO long term:

    When the collector can have multiple entries, the RtiPlugin can select them by default.
    E.g. you can make an TropL2 RTI pluting that always selects the lat and lon dimension on the
    x-axis. If a ncdf/hdf file follows the CF conventions, we can use that instead.

    Drag and drop from file manager.

    Matplotlib inspector

    Better PyQtGraph histogram/color bar.
        Submit bug reports on

   	Combine property, dimension and attribute tables dock windows in a tree in a single dockwindow.
   	    Config values.

    Table inspector flip Y axis?

    Changing the inspector should not change the collector spinboxes.

    TextView inspector
        XML pretty print.

    Use valid_range attributes to determine the color range (crossPlotAutoRangeMethods) (or set them in the mask?)
        /argos/hdf-eos/DeepBlue-SeaWiFS-1.0_L3_20100101_v002-20110527T191319Z.h5/viewing_zenith_angle

    Look at declaritive plotting:
        https://altair-viz.github.io/
        https://vega.github.io/vega/

Collectors:
	test with Evoss sciamachy products


Handle Exception:
	Raise with old exception handler.
	Quit button.
	Resize message box.

Test:
	Memory leaks?

TODO Long term or nice to have:

    Reset buttons on groupCTI always visible?

    Downsample large slices (e.g. read a 300 MB wav file into a table or lineplot.)

    nested arrays (/argos/idl-sav-files/qds_dd.sav/qds_dd/OCCURRENCES) (need to read first element)
	confirm on error when editing cell
	make argos assert and assertEqual function for sanity checks (consistent "please report this bug" text)
	persistent expand of config options?
	thinks how to stretch last line when toggling columns on/off (recalc column size?)
	let repo tree view work with multiple selected items
	example RTI using XML file.
	fits format http://fits.gsfc.nasa.gov/ (astropy)
	geotiff format (attributes). (https://aws.amazon.com/public-data-sets/landsat/)
	grib format: https://github.com/jswhit/pygrib
	bufr format: https://en.wikipedia.org/wiki/BUFR
	http://scitools.org.uk/iris/ ((CF-)netCDF, GRIB, and PP files.
	Cartopy: http://scitools.org.uk/cartopy/docs/latest/ (shape files)
	Holoviews: http://ioam.github.io/holoviews

	Change settings file from menu?
	Plugin management window
	clean-up the settings reading/writing
	Qt::SizeHintRole in toggleTreeView?
	http://snorf.net/blog/2014/08/09/validating-user-input-in-pyqt4-using-qvalidator/
	Register plugins without having to restart (merge ClassRegistry and RegistryTableModel).
	http://pythonhosted.org/setuptools/setuptools.html#dynamic-discovery-of-services-and-plugins

    Look at Qt::ItemIsAutoTristate and Qt::ItemIsUserTristate

THINK:
	relative imports? What's the use except for easy relocation of packeges?
	    A google search seems to indicate that it doesn't always work ok (although these days most
	    issues are ironed out). Futhermore using if __name__ == "__main__" is then problematic.


    _drawContents raises an InvalidDataError exception when no valid data is available.
    If we would check for invalid data in AbstractInspector.drawContents, we must call
    collected.getSlicedArray. This may be slow, so to avoid calling it twice the sliced array should
    then be passed as a parameter to _drawContents. However, this may become complicated later, when
    are multiple collected arrays will be implemented.


	use decorators in AbstractLazyLoadTreeItem?
	createFromFileName does not work with memory RTI. Options:
		1) Implement resource attribute.
			Cons: where to set the fileName = os.path.realpath(resource) (in a setter?)
		2) Implement createFromResource method. Don't check file names in children? How?
		3) Separate fileName and resource attributes (which is a bit of a duplicated effort)

	When there are multiple repo tree viewers, do they share a selection? Or do the details
		only work per repo tree viewer?
		# https://steveire.wordpress.com/2010/04/20/sharing-a-qitemselection-between-views-through-proxy-models/

	Collectors must be able to do small calculations? (e.g. auto-signal = exp - dark). Probably not!
	Inspectors can do calculations as well (e.g. image processing; select filter in combobox)

	If a new RTI is selected, does the plot range need to be updated? Yes, the unit will change.


USE CASES:
	Select 3 lines of a wavelength map (at 0 and extreme swath angles), then select another detector.
	Compare irrads


BUGS:



Zero sized array in.
/Users/kenter/work/spec-ind/data/tata/TATA scan3/TATA_scan1_x124_y019_2500.h5 /rawData/timestamp
Gives error in image plot:
      File "/Users/kenter/prog/external/argos/argos/inspector/pgplugins/pghistlutitem.py", line 199, in imageChanged
        histRange = (np.nanmin(img), np.nanmax(img))
      File "/Users/kenter/miniconda3/envs/argos/lib/python3.5/site-packages/numpy/lib/nanfunctions.py", line 240, in nanmin
        res = np.fmin.reduce(a, axis=axis, out=out, **kwargs)
    ValueError: zero-size array to reduction operation fmin which has no identity
    Perhaps fix win new color range.






NEXT VERSION:

    Reload gives error for memory RTIs. TypeError: __init__() missing 1 required positional argument: 'dictionary'
        Disable reload? Better try to implement this similarly to the object browser.
        All memory RTIs constructors should probably have an obj parameter instead of the file_name.
        The file_name parameter should be added by descendants that actual use it.
        However, the file_name should be passed on to children. So no.


SOLVED or WON'T FIX
    Why doesn't the following variable have a shape? (Because it is a HDF-5 scalar. Won't fix)
        /argos/trop/2015_01_07T09_29_12_svn4465_wls_prnu/ql_test_020_minutes-020-021/report.detector1.nc/settings


    Missing data for structured array fields (unit column)
    /argos/trop/ql_test_020_minutes-020-021/qlbd4raw.lx.nc/BAND4/ICID_04003_GROUP_00000/INSTRUMENT/housekeeping_data
        # I think the issue is that the unit is a list wiht a single tuple [ (b'K', b'K', b'K', b'K', b's', b'K', b'K', b'K', b'K', b'K', b'K', b'K', b'K', b'K', b'K', b'K', b'K', b'K', b'K', b'K', b'K', b'K', b'K', b'1', b'1', b'1', b'1', b'1', b'1', b'1', b'1', b'1', b'1', b'1', b'1', b'1', b'1', b'V')]

        # Idem
        /argos/trop/2015_01_07T09_29_12_svn4465_wls_prnu/ql_test_020_minutes-020-021/engDat.nc/DETECTOR1/clock


    https://bugreports.qt.io/browse/QTBUG-40585
        (modalSession has been exited prematurely - check for a reentrant call to endModalSession)
        Seems to have disappeared.

    # Exit code 139 segfault (11)
        /argos/icm/S5P_ICM_CA_UVN_20120919T051721_20120919T065655_01890_01_001000_20151002T140000.h5/BAND1_ANALYSIS/GAINS_CCD/gains_ccd_B_group_keys
        # This happens when I read the file with h5py, so not an argos issue.

    <NcdfVariableRti: /argos/occ/bg_corr_nominals/report.detector2.nc/settings>
        ValueError: axes don't match array
        #This is because the settings is a scalar (when opened in HDF5)

    Why does /argos/ucar/IMAGE0002.nc/dataWidth have no shape?
        Because it is a scalar, which is perfectly valid in NetCDF.
        I can't open this file in h5py though (file signature not found). This seems a h5py problem because it can be
        opened with HDFView.

    Seems to have the wrong data in hdf-5. Same issue as at KNMI
        /argos/trop/2015_01_07T09_29_12_svn4465_wls_prnu/ql_test_020_minutes-020-021/engDat.nc/DETECTOR4/swir_settings
        /argos/trop/ql_test_020_minutes-020-021/qlbd4raw.lx.nc/BAND4/ICID_04003_GROUP_00000/INSTRUMENT/housekeeping_data (this one also?)
        /argos/trop/ql_test_020_minutes-020-021/qlbd2eps.lx.nc/BAND2/ICID_04003_GROUP_00000/INSTRUMENT/instrument_settings> certainly (old laptop, numpy 1.11.1)
            was: size of tuple must match number of fields. (This was due to numpy 1.11.1, fixed 1.11.2).
                This was because the length of dtype.descr != .dtype.names because of padding.

            also was: Had 'NotImplementedType' object has no attribute 'ndim'  (when reading with H5py mode!), this is fixed now

        Crash in numpy 1.11.1
        Wrong data: 2.6.0 (libhdf5: 1.8.17) h5py
        Correct data: 2.6.0 (libhdf5: 1.8.17) NCDF

        The wrong data order was probably due to files made in libhdf 1.8 that where read with libhdf 1.10 or vice versa (e.g. KNMI ICM file)


    PyQtGraph issue:
        Set the {path} the plot title, then set the {name} in the plot title. The title is not centered.


    (argos) ~> python -c "import netCDF4"
        Traceback (most recent call last):
          File "<string>", line 1, in <module>
          File "/Users/kenter/miniconda3/envs/argos/lib/python3.5/site-packages/netCDF4/__init__.py", line 3, in <module>
            from ._netCDF4 import *
        ImportError: dlopen(/Users/kenter/miniconda3/envs/argos/lib/python3.5/site-packages/netCDF4/_netCDF4.cpython-35m-darwin.so, 2): Library not loaded: @rpath/libmfhdf.0.dylib
          Referenced from: /Users/kenter/miniconda3/envs/argos/lib/libnetcdf.11.dylib
          Reason: image not found
    Was fixed by conda update all.

            hdf4:           4.2.11-0         --> 4.2.12-1
            libpng:         1.6.27-0         --> 1.6.30-1
            mkl:            2017.0.1-0       --> 2017.0.3-0
            openssl:        1.0.2k-1         --> 1.0.2l-0
            prompt_toolkit: 1.0.14-py35_0    --> 1.0.15-py35_0
            python:         3.5.3-1          --> 3.5.4-0
            qt:             5.6.2-0          --> 5.6.2-2
            setuptools:     27.2.0-py35_0    --> 36.4.0-py35_1
            xz:             5.2.2-1          --> 5.2.3-0
            zlib:           1.2.8-3          --> 1.2.11-0

    /argos/ucar/madis-hydro.nc/firstOverflow
        Gives the correct mask, but the underlying data is set to 0.0 by netCDF4 python Module.
        HDFView shows the value to be the same as the fillValue (-1).
        The file can't be opened with h5py 2.10.0 (libhdf5: 1.10.6). Gives: file signature not found

    Nans are not plotted. Is issue with Qt/PyQtGraph
        https://github.com/pyqtgraph/pyqtgraph/issues/1057<|MERGE_RESOLUTION|>--- conflicted
+++ resolved
@@ -38,12 +38,9 @@
             Hard to determine the new unit and dimensions.
             Change if unit is new or combox dim is new.
             Keep collector state (comboboxes, when the dimensions of the new RTI are the same as of the old)
-<<<<<<< HEAD
-            Aparently the color scan is not reset between changes.
+            Test with tata cube.h5
+            Apparently the color scan is not reset between changes.
                 Test with grib\NLDAS_FOR0125_H.A20050803.2300.001.nc
-=======
-            Test with tata cube.h5
->>>>>>> 883438a9
 
         Better color for rectangle zoom
 
@@ -138,11 +135,8 @@
 
     Automated testing (check AppVeyor, Azure Pipelines, CircleCI and TravisCI)
 
-<<<<<<< HEAD
-=======
     Create HDF5 test data from: https://portal.hdfgroup.org/display/HDF5/Other+Examples
 
->>>>>>> 883438a9
     Make Rti.isFileFileFormat that opens a file and check if the RTI supports this.
         Call this only for RTIs that are visible in the tree (e.g. when the icons is queried by the model.
         Make an RTI that serves as a placeholder and shows name. This way large directories can opened quickly
