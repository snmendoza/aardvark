--- conflicted
+++ resolved
@@ -86,11 +86,7 @@
         self._addModuleInfo(mi.PythonModuleInfo())
         self._addModuleInfo(mi.QtModuleInfo())
 
-<<<<<<< HEAD
-        modules = ['numpy', 'scipy', 'pandas', 'pyqtgraph', 'pgcolorbar', 'cmlib']
-=======
-        modules = ['numpy', 'scipy', 'pandas', 'pyqtgraph', 'exdir']
->>>>>>> da96ec45
+        modules = ['numpy', 'scipy', 'pandas', 'pyqtgraph', 'exdir', 'pgcolorbar', 'cmlib']
         for module in modules:
             self._addModuleInfo(module)
 
